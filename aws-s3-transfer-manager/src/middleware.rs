--- conflicted
+++ resolved
@@ -3,9 +3,6 @@
  * SPDX-License-Identifier: Apache-2.0
  */
 
-<<<<<<< HEAD
 pub(crate) mod hedge;
-=======
 pub(crate) mod limit;
->>>>>>> 026a55e1
 pub(crate) mod retry;