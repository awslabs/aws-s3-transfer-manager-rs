--- conflicted
+++ resolved
@@ -14,7 +14,9 @@
 /// Types for multiple object download operation
 pub mod download_objects;
 
-<<<<<<< HEAD
+/// Types for multiple object upload operation
+pub mod upload_objects;
+
 /// Container for maintaining context required to carry out a single operation/transfer.
 ///
 /// `State` is whatever additional operation specific state is required for the operation.
@@ -38,8 +40,4 @@
             state: self.state.clone(),
         }
     }
-}
-=======
-/// Types for multiple object upload operation
-pub mod upload_objects;
->>>>>>> d74f1ddb
+}