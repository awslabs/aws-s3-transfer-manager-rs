--- conflicted
+++ resolved
@@ -4,11 +4,7 @@
         part_reader::{Builder as PartReaderBuilder, PartData, ReadPart},
         InputStream,
     },
-<<<<<<< HEAD
-    middleware::hedge::HedgeBuilder,
-=======
-    middleware::limit::concurrency::ConcurrencyLimitLayer,
->>>>>>> 026a55e1
+    middleware::{hedge::HedgeBuilder, limit::concurrency::ConcurrencyLimitLayer},
     operation::upload::UploadContext,
 };
 use aws_sdk_s3::{primitives::ByteStream, types::CompletedPart};
@@ -89,15 +85,14 @@
        + Send {
 
     let svc = service_fn(upload_part_handler);
-<<<<<<< HEAD
+    let concurrency_limit = ConcurrencyLimitLayer::new(ctx.handle.scheduler.clone());
     let hedge_builder = HedgeBuilder::new(UploadPolicy);
 
     let svc = ServiceBuilder::new()
+        .layer(concurrency_limit)
         // FIXME - This setting will need to be globalized.
         .buffer(ctx.handle.num_workers())
         .layer(hedge_builder.into_layer())
-        // FIXME - This setting will need to be globalized.
-        .concurrency_limit(ctx.handle.num_workers())
         .service(svc);
     svc.map_err(|err| {
         let e = err
@@ -105,10 +100,6 @@
             .unwrap_or_else(|err| Box::new(error::Error::new(error::ErrorKind::RuntimeError, err)));
         *e
     })
-=======
-    let concurrency_limit = ConcurrencyLimitLayer::new(ctx.handle.scheduler.clone());
-    ServiceBuilder::new().layer(concurrency_limit).service(svc)
->>>>>>> 026a55e1
 }
 
 /// Spawn tasks to read the body and upload the remaining parts of object
