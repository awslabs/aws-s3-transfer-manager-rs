use std::sync::Arc;

use super::MultipartUploadData;
use crate::{
    error,
<<<<<<< HEAD
    io::{
        part_reader::{Builder as PartReaderBuilder, PartReader},
        InputStream, PartData,
    },
    middleware::{
        hedge,
        limit::concurrency::{ConcurrencyLimitLayer, ProvidePayloadSize},
    },
=======
    io::{part_reader::PartReader, PartData},
    middleware::{hedge, limit::concurrency::ConcurrencyLimitLayer},
>>>>>>> fdfe8844
    operation::upload::UploadContext,
};
use aws_sdk_s3::{
    primitives::ByteStream,
    types::{ChecksumAlgorithm, CompletedPart},
};
use bytes::Buf;
use tokio::{sync::Mutex, task};
use tower::{hedge::Policy, service_fn, Service, ServiceBuilder, ServiceExt};
use tracing::Instrument;

/// Maximum requests to buffer in the tower::Buffer layer
///
/// This bears some explanation... we introduced the buffer layer solely to
/// make the resulting service cloneable. The addition of the out of the box hedging layer
/// makes a service not cloneable and a buffer layer fixes that without much overhead.
///
/// The actual number of requests in-flight is limited by our scheduler and the concurrency layer.
/// Thus, we pick a relatively large enough number to guarantee the buffer layer isn't a
/// bottleneck or additional limit on concurrency.
const BUFFER_LAYER_LIMIT: usize = 1024;

/// Request/input type for our "upload_part" service.
#[derive(Debug, Clone)]
pub(super) struct UploadPartRequest {
    pub(super) ctx: UploadContext,
    pub(super) part_data: PartData,
    pub(super) upload_id: String,
}

impl ProvidePayloadSize for UploadPartRequest {
    fn payload_size(&self) -> u64 {
        self.part_data.data.len() as u64
    }
}

#[derive(Debug, Clone)]
pub(crate) struct UploadHedgePolicy;

impl Policy<UploadPartRequest> for UploadHedgePolicy {
    fn clone_request(&self, req: &UploadPartRequest) -> Option<UploadPartRequest> {
        if req.ctx.request.bucket().unwrap_or("").ends_with("--x-s3") {
            None
        } else {
            Some(req.clone())
        }
    }
    fn can_retry(&self, _req: &UploadPartRequest) -> bool {
        true
    }
}

/// handler (service fn) for a single part
async fn upload_part_handler(request: UploadPartRequest) -> Result<CompletedPart, error::Error> {
    let ctx = request.ctx;
    let part_data = request.part_data;
    let part_number = part_data.part_number as i32;

    let mut req = ctx
        .client()
        .upload_part()
        .set_bucket(ctx.request.bucket.clone())
        .set_key(ctx.request.key.clone())
        .set_upload_id(Some(request.upload_id))
        .part_number(part_number)
        .content_length(part_data.data.remaining() as i64)
        .body(ByteStream::from(part_data.data))
        .set_sse_customer_algorithm(ctx.request.sse_customer_algorithm.clone())
        .set_sse_customer_key(ctx.request.sse_customer_key.clone())
        .set_sse_customer_key_md5(ctx.request.sse_customer_key_md5.clone())
        .set_request_payer(ctx.request.request_payer.clone())
        .set_expected_bucket_owner(ctx.request.expected_bucket_owner.clone());

    if let Some(checksum_strategy) = &ctx.request.checksum_strategy {
        // If user passed checksum value via PartStream, add it to request
        if let Some(checksum_value) = &part_data.checksum {
            req = match checksum_strategy.algorithm() {
                ChecksumAlgorithm::Crc32 => req.checksum_crc32(checksum_value),
                ChecksumAlgorithm::Crc32C => req.checksum_crc32_c(checksum_value),
                ChecksumAlgorithm::Crc64Nvme => req.checksum_crc64_nvme(checksum_value),
                ChecksumAlgorithm::Sha1 => req.checksum_sha1(checksum_value),
                ChecksumAlgorithm::Sha256 => req.checksum_sha256(checksum_value),
                algo => unreachable!("unexpected checksum algorithm `{algo}`"),
            }
        } else {
            // Otherwise, set checksum algorithm, which tells SDK to calculate and add checksum value
            req = req.checksum_algorithm(checksum_strategy.algorithm().clone());
        }
    } else {
        // Warn if user is passing a checksum value, but the upload isn't doing checksums.
        // We can't just set a checksum header, because we don't know what algorithm to use.
        if part_data.checksum.is_some() {
            tracing::warn!("Ignoring part checksum provided during upload, because no ChecksumStrategy is specified");
        }
    }

    let resp = req
        .customize()
        .disable_payload_signing()
        .send()
        .instrument(tracing::debug_span!("send-upload-part", part_number))
        .await?;

    tracing::trace!("completed upload of part number {}", part_number);
    let completed = CompletedPart::builder()
        .part_number(part_number)
        .set_e_tag(resp.e_tag.clone())
        .set_checksum_crc32(resp.checksum_crc32.clone())
        .set_checksum_crc32_c(resp.checksum_crc32_c.clone())
        .set_checksum_crc64_nvme(resp.checksum_crc64_nvme.clone())
        .set_checksum_sha1(resp.checksum_sha1.clone())
        .set_checksum_sha256(resp.checksum_sha256.clone())
        .build();

    Ok(completed)
}

/// Create a new tower::Service for uploading individual parts of an object to S3
pub(super) fn upload_part_service(
    ctx: &UploadContext,
) -> impl Service<UploadPartRequest, Response = CompletedPart, Error = error::Error, Future: Send>
       + Clone
       + Send {
    let svc = service_fn(upload_part_handler);
    let concurrency_limit = ConcurrencyLimitLayer::new(ctx.handle.scheduler.clone());

    let svc = ServiceBuilder::new()
        .layer(concurrency_limit)
        // TODO: investigate removing the buffer layer by making the hedging layer cloneable
        .buffer(BUFFER_LAYER_LIMIT)
        // FIXME - Hedged request should also get a permit. Currently, it can bypass the
        // concurrency_limit layer.
        .layer(hedge::Builder::new(UploadHedgePolicy).into_layer())
        .service(svc);
    svc.map_err(|err| {
        let e = err
            .downcast::<error::Error>()
            .unwrap_or_else(|err| Box::new(error::Error::new(error::ErrorKind::RuntimeError, err)));
        *e
    })
}

/// Spawn tasks to read the body and upload the remaining parts of object
///
/// # Arguments
///
/// * handle - the handle for this upload
pub(super) fn distribute_work(
    mpu_data: &mut MultipartUploadData,
    ctx: UploadContext,
) -> Result<(), error::Error> {
    // group all spawned tasks together
    let parent_span_for_all_tasks = tracing::debug_span!(
        parent: None, "upload-tasks", // TODO: for upload_objects, parent should be upload-objects-tasks
        bucket = ctx.request.bucket().unwrap_or_default(),
        key = ctx.request.key().unwrap_or_default(),
    );
    parent_span_for_all_tasks.follows_from(tracing::Span::current());

    // it looks nice to group all read-workers under single span
    let parent_span_for_read_tasks = tracing::debug_span!(
        parent: parent_span_for_all_tasks.clone(),
        "upload-read-tasks"
    );

    // it looks nice to group all upload tasks together under single span
    let parent_span_for_upload_tasks = tracing::debug_span!(
        parent: parent_span_for_all_tasks,
        "upload-net-tasks"
    );
    let svc = upload_part_service(&ctx);
    let n_workers = ctx.handle.num_workers();
    for _ in 0..n_workers {
        let worker = read_body(
            mpu_data.part_reader.clone(),
            ctx.clone(),
            mpu_data.upload_id.clone(),
            svc.clone(),
            mpu_data.upload_part_tasks.clone(),
            parent_span_for_upload_tasks.clone(),
        );
        mpu_data
            .read_body_tasks
            .spawn(worker.instrument(parent_span_for_read_tasks.clone()));
    }
    tracing::trace!("work distributed for uploading parts");
    Ok(())
}

/// Worker function that pulls part data from the `part_reader` and spawns tasks to upload each part until the reader
/// is exhausted. If any part fails, the worker will return the error and stop processing.
pub(super) async fn read_body(
    part_reader: Arc<PartReader>,
    ctx: UploadContext,
    upload_id: String,
    svc: impl Service<UploadPartRequest, Response = CompletedPart, Error = error::Error, Future: Send>
        + Clone
        + Send
        + 'static,
    upload_part_tasks: Arc<Mutex<task::JoinSet<Result<CompletedPart, crate::error::Error>>>>,
    parent_span_for_upload_tasks: tracing::Span,
) -> Result<(), error::Error> {
    while let Some(part_data) = part_reader
        .next_part()
        .instrument(tracing::debug_span!("read-upload-body"))
        .await?
    {
        let req = UploadPartRequest {
            ctx: ctx.clone(),
            part_data,
            upload_id: upload_id.clone(),
        };
        let svc = svc.clone();
        let task = svc.oneshot(req);
        upload_part_tasks
            .lock()
            .await
            .spawn(task.instrument(parent_span_for_upload_tasks.clone()));
    }
    Ok(())
}

#[cfg(test)]
mod tests {
    use super::*;
    use crate::client::Handle;
    use crate::operation::upload::UploadInput;
    use crate::runtime::scheduler::Scheduler;
    use crate::types::ConcurrencyMode;
    use crate::Config;
    use bytes::Bytes;
    use test_common::mock_client_with_stubbed_http_client;

    fn _mock_upload_part_request_with_bucket_name(bucket_name: &str) -> UploadPartRequest {
        let s3_client = mock_client_with_stubbed_http_client!(aws_sdk_s3, []);
        UploadPartRequest {
            ctx: UploadContext {
                handle: Arc::new(Handle {
                    config: Config::builder().client(s3_client).build(),
                    scheduler: Scheduler::new(ConcurrencyMode::Explicit(1)),
                }),
                request: Arc::new(UploadInput::builder().bucket(bucket_name).build().unwrap()),
            },
            part_data: PartData::new(1, Bytes::default()),
            upload_id: "test-id".to_string(),
        }
    }

    #[test]
    fn test_upload_hedge_policy_operation() {
        let policy = UploadHedgePolicy;

        // Test S3 Express bucket
        let express_req = _mock_upload_part_request_with_bucket_name("test--x-s3");
        assert!(policy.clone_request(&express_req).is_none());

        // Test regular bucket
        let regular_req = _mock_upload_part_request_with_bucket_name("test");
        assert!(policy.clone_request(&regular_req).is_some());
    }
}<|MERGE_RESOLUTION|>--- conflicted
+++ resolved
@@ -3,19 +3,11 @@
 use super::MultipartUploadData;
 use crate::{
     error,
-<<<<<<< HEAD
-    io::{
-        part_reader::{Builder as PartReaderBuilder, PartReader},
-        InputStream, PartData,
-    },
+    io::{part_reader::PartReader, PartData},
     middleware::{
         hedge,
         limit::concurrency::{ConcurrencyLimitLayer, ProvidePayloadSize},
     },
-=======
-    io::{part_reader::PartReader, PartData},
-    middleware::{hedge, limit::concurrency::ConcurrencyLimitLayer},
->>>>>>> fdfe8844
     operation::upload::UploadContext,
 };
 use aws_sdk_s3::{
