use std::sync::Arc;

use crate::{
    error,
    io::{
        part_reader::{Builder as PartReaderBuilder, PartData, ReadPart},
        InputStream,
    },
    middleware::{hedge, limit::concurrency::ConcurrencyLimitLayer},
    operation::upload::UploadContext,
};
use aws_sdk_s3::{primitives::ByteStream, types::CompletedPart};
use bytes::Buf;
use tokio::{sync::Mutex, task};
use tower::{service_fn, Service, ServiceBuilder, ServiceExt};
use tracing::Instrument;

use super::{handle::UploadType, UploadHandle};

/// Request/input type for our "upload_part" service.
#[derive(Debug, Clone)]
pub(super) struct UploadPartRequest {
    pub(super) ctx: UploadContext,
    pub(super) part_data: PartData,
}

/// handler (service fn) for a single part
async fn upload_part_handler(request: UploadPartRequest) -> Result<CompletedPart, error::Error> {
    let ctx = request.ctx;
    let part_data = request.part_data;
    let part_number = part_data.part_number as i32;

    // TODO(aws-sdk-rust#1159): disable payload signing
    // TODO(aws-sdk-rust#1159): set checksum fields if applicable
    let resp = ctx
        .client()
        .upload_part()
        .set_bucket(ctx.request.bucket.clone())
        .set_key(ctx.request.key.clone())
        .set_upload_id(ctx.upload_id.clone())
        .part_number(part_number)
        .content_length(part_data.data.remaining() as i64)
        .body(ByteStream::from(part_data.data))
        .set_sse_customer_algorithm(ctx.request.sse_customer_algorithm.clone())
        .set_sse_customer_key(ctx.request.sse_customer_key.clone())
        .set_sse_customer_key_md5(ctx.request.sse_customer_key_md5.clone())
        .set_request_payer(ctx.request.request_payer.clone())
        .set_expected_bucket_owner(ctx.request.expected_bucket_owner.clone())
        .send()
        .instrument(tracing::debug_span!("send-upload-part", part_number))
        .await?;

    tracing::trace!("completed upload of part number {}", part_number);
    let completed = CompletedPart::builder()
        .part_number(part_number)
        .set_e_tag(resp.e_tag.clone())
        .set_checksum_crc32(resp.checksum_crc32.clone())
        .set_checksum_crc32_c(resp.checksum_crc32_c.clone())
        .set_checksum_sha1(resp.checksum_sha1.clone())
        .set_checksum_sha256(resp.checksum_sha256.clone())
        .build();

    Ok(completed)
}

/// Create a new tower::Service for uploading individual parts of an object to S3
pub(super) fn upload_part_service(
    ctx: &UploadContext,
) -> impl Service<UploadPartRequest, Response = CompletedPart, Error = error::Error, Future: Send>
       + Clone
       + Send {
    let svc = service_fn(upload_part_handler);
    let concurrency_limit = ConcurrencyLimitLayer::new(ctx.handle.scheduler.clone());

    let svc = ServiceBuilder::new()
        .layer(concurrency_limit)
        // FIXME - This setting will need to be globalized.
        .buffer(ctx.handle.num_workers())
        // FIXME - Hedged request should also get a permit. Currently, it can bypass the
        // concurrency_limit layer.
        .layer(hedge::Builder::default().into_layer())
        .service(svc);
    svc.map_err(|err| {
        let e = err
            .downcast::<error::Error>()
            .unwrap_or_else(|err| Box::new(error::Error::new(error::ErrorKind::RuntimeError, err)));
        *e
    })
}

/// Spawn tasks to read the body and upload the remaining parts of object
///
/// # Arguments
///
/// * handle - the handle for this upload
/// * stream - the body input stream
/// * part_size - the part_size for each part
pub(super) fn distribute_work(
    handle: &mut UploadHandle,
    stream: InputStream,
    part_size: u64,
) -> Result<(), error::Error> {
    let part_reader = Arc::new(
        PartReaderBuilder::new()
            .stream(stream)
            .part_size(part_size.try_into().expect("valid part size"))
            .build(),
    );
<<<<<<< HEAD

    // group all spawned tasks together
    let parent_span_for_all_tasks = tracing::debug_span!(
        parent: None, "upload-tasks", // TODO: for upload_objects, parent should be upload-objects-tasks
        bucket = handle.ctx.request.bucket().unwrap_or_default(),
        key = handle.ctx.request.key().unwrap_or_default(),
    );
    parent_span_for_all_tasks.follows_from(tracing::Span::current());

    // it looks nice to group all read-workers under single span
    let parent_span_for_read_tasks = tracing::debug_span!(
        parent: parent_span_for_all_tasks.clone(),
        "upload-read-tasks"
    );

    // it looks nice to group all upload tasks together under single span
    let parent_span_for_upload_tasks = tracing::debug_span!(
        parent: parent_span_for_all_tasks,
        "upload-net-tasks"
    );

    let svc = upload_part_service(&handle.ctx);
    let n_workers = handle.ctx.handle.num_workers();
    for _ in 0..n_workers {
        let worker = read_body(
            part_reader.clone(),
            handle.ctx.clone(),
            svc.clone(),
            handle.upload_tasks.clone(),
            parent_span_for_upload_tasks.clone(),
        );
        handle
            .read_tasks
            .spawn(worker.instrument(parent_span_for_read_tasks.clone()));
=======
    match &mut handle.upload_type {
        UploadType::PutObject { .. } => {
            panic!("distribute_work must not be called for PutObject.")
        }
        UploadType::MultipartUpload {
            upload_part_tasks,
            read_body_tasks,
        } => {
            let svc = upload_part_service(&handle.ctx);
            let n_workers = handle.ctx.handle.num_workers();
            for i in 0..n_workers {
                let worker = read_body(
                    part_reader.clone(),
                    handle.ctx.clone(),
                    svc.clone(),
                    upload_part_tasks.clone(),
                )
                .instrument(tracing::debug_span!("read_body", worker = i));
                read_body_tasks.spawn(worker);
            }
            tracing::trace!("work distributed for uploading parts");
            Ok(())
        }
>>>>>>> bf1a04a3
    }
}

/// Worker function that pulls part data from the `part_reader` and spawns tasks to upload each part until the reader
/// is exhausted. If any part fails, the worker will return the error and stop processing.
pub(super) async fn read_body(
    part_reader: Arc<impl ReadPart>,
    ctx: UploadContext,
    svc: impl Service<UploadPartRequest, Response = CompletedPart, Error = error::Error, Future: Send>
        + Clone
        + Send
        + 'static,
<<<<<<< HEAD
    upload_tasks: Arc<Mutex<task::JoinSet<Result<CompletedPart, crate::error::Error>>>>,
    parent_span_for_upload_tasks: tracing::Span,
=======
    upload_part_tasks: Arc<Mutex<task::JoinSet<Result<CompletedPart, crate::error::Error>>>>,
>>>>>>> bf1a04a3
) -> Result<(), error::Error> {
    while let Some(part_data) = part_reader
        .next_part()
        .instrument(tracing::debug_span!("read-upload-body"))
        .await?
    {
        let req = UploadPartRequest {
            ctx: ctx.clone(),
            part_data,
        };
        let svc = svc.clone();
<<<<<<< HEAD
        let task = svc.oneshot(req);
        upload_tasks
            .lock()
            .await
            .spawn(task.instrument(parent_span_for_upload_tasks.clone()));
=======
        let task = svc.oneshot(req).instrument(tracing::trace_span!(
            "upload_part",
            part_number = part_number
        ));
        upload_part_tasks.lock().await.spawn(task);
>>>>>>> bf1a04a3
    }
    Ok(())
}<|MERGE_RESOLUTION|>--- conflicted
+++ resolved
@@ -106,42 +106,6 @@
             .part_size(part_size.try_into().expect("valid part size"))
             .build(),
     );
-<<<<<<< HEAD
-
-    // group all spawned tasks together
-    let parent_span_for_all_tasks = tracing::debug_span!(
-        parent: None, "upload-tasks", // TODO: for upload_objects, parent should be upload-objects-tasks
-        bucket = handle.ctx.request.bucket().unwrap_or_default(),
-        key = handle.ctx.request.key().unwrap_or_default(),
-    );
-    parent_span_for_all_tasks.follows_from(tracing::Span::current());
-
-    // it looks nice to group all read-workers under single span
-    let parent_span_for_read_tasks = tracing::debug_span!(
-        parent: parent_span_for_all_tasks.clone(),
-        "upload-read-tasks"
-    );
-
-    // it looks nice to group all upload tasks together under single span
-    let parent_span_for_upload_tasks = tracing::debug_span!(
-        parent: parent_span_for_all_tasks,
-        "upload-net-tasks"
-    );
-
-    let svc = upload_part_service(&handle.ctx);
-    let n_workers = handle.ctx.handle.num_workers();
-    for _ in 0..n_workers {
-        let worker = read_body(
-            part_reader.clone(),
-            handle.ctx.clone(),
-            svc.clone(),
-            handle.upload_tasks.clone(),
-            parent_span_for_upload_tasks.clone(),
-        );
-        handle
-            .read_tasks
-            .spawn(worker.instrument(parent_span_for_read_tasks.clone()));
-=======
     match &mut handle.upload_type {
         UploadType::PutObject { .. } => {
             panic!("distribute_work must not be called for PutObject.")
@@ -150,22 +114,41 @@
             upload_part_tasks,
             read_body_tasks,
         } => {
+            // group all spawned tasks together
+            let parent_span_for_all_tasks = tracing::debug_span!(
+                parent: None, "upload-tasks", // TODO: for upload_objects, parent should be upload-objects-tasks
+                bucket = handle.ctx.request.bucket().unwrap_or_default(),
+                key = handle.ctx.request.key().unwrap_or_default(),
+            );
+            parent_span_for_all_tasks.follows_from(tracing::Span::current());
+
+            // it looks nice to group all read-workers under single span
+            let parent_span_for_read_tasks = tracing::debug_span!(
+                parent: parent_span_for_all_tasks.clone(),
+                "upload-read-tasks"
+            );
+
+            // it looks nice to group all upload tasks together under single span
+            let parent_span_for_upload_tasks = tracing::debug_span!(
+                parent: parent_span_for_all_tasks,
+                "upload-net-tasks"
+            );
+
             let svc = upload_part_service(&handle.ctx);
             let n_workers = handle.ctx.handle.num_workers();
-            for i in 0..n_workers {
+            for _ in 0..n_workers {
                 let worker = read_body(
                     part_reader.clone(),
                     handle.ctx.clone(),
                     svc.clone(),
                     upload_part_tasks.clone(),
-                )
-                .instrument(tracing::debug_span!("read_body", worker = i));
-                read_body_tasks.spawn(worker);
+                    parent_span_for_upload_tasks.clone(),
+                );
+                read_body_tasks.spawn(worker.instrument(parent_span_for_read_tasks.clone()));
             }
             tracing::trace!("work distributed for uploading parts");
             Ok(())
         }
->>>>>>> bf1a04a3
     }
 }
 
@@ -178,12 +161,8 @@
         + Clone
         + Send
         + 'static,
-<<<<<<< HEAD
-    upload_tasks: Arc<Mutex<task::JoinSet<Result<CompletedPart, crate::error::Error>>>>,
+    upload_part_tasks: Arc<Mutex<task::JoinSet<Result<CompletedPart, crate::error::Error>>>>,
     parent_span_for_upload_tasks: tracing::Span,
-=======
-    upload_part_tasks: Arc<Mutex<task::JoinSet<Result<CompletedPart, crate::error::Error>>>>,
->>>>>>> bf1a04a3
 ) -> Result<(), error::Error> {
     while let Some(part_data) = part_reader
         .next_part()
@@ -195,19 +174,11 @@
             part_data,
         };
         let svc = svc.clone();
-<<<<<<< HEAD
         let task = svc.oneshot(req);
-        upload_tasks
+        upload_part_tasks
             .lock()
             .await
             .spawn(task.instrument(parent_span_for_upload_tasks.clone()));
-=======
-        let task = svc.oneshot(req).instrument(tracing::trace_span!(
-            "upload_part",
-            part_number = part_number
-        ));
-        upload_part_tasks.lock().await.spawn(task);
->>>>>>> bf1a04a3
     }
     Ok(())
 }