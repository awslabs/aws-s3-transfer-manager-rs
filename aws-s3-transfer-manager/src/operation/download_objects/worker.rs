--- conflicted
+++ resolved
@@ -12,11 +12,7 @@
 use tokio::io::AsyncWriteExt;
 
 use crate::error::{self, ErrorKind};
-<<<<<<< HEAD
 use crate::operation::download::output::Output;
-=======
-use crate::operation::download::body::Body;
->>>>>>> a1235c0e
 use crate::operation::download::{DownloadInput, DownloadInputBuilder};
 use crate::operation::DEFAULT_DELIMITER;
 use crate::types::{DownloadFilter, FailedDownload, FailedTransferPolicy};
@@ -296,18 +292,11 @@
     use super::*;
 
     use crate::operation::download_objects::{DownloadObjectsContext, DownloadObjectsInput};
-<<<<<<< HEAD
-
-    use aws_sdk_s3::operation::list_objects_v2::ListObjectsV2Output;
-    use aws_smithy_mocks_experimental::{mock, mock_client};
-
-=======
 
     use aws_sdk_s3::operation::list_objects_v2::ListObjectsV2Output;
     use aws_smithy_mocks_experimental::mock;
     use test_common::mock_client_with_stubbed_http_client;
 
->>>>>>> a1235c0e
     use std::path::PathBuf;
 
     struct ObjectKeyPathTest {
