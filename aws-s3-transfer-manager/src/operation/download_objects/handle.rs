--- conflicted
+++ resolved
@@ -28,11 +28,7 @@
     /// they will be logged as errors, instead.
     ///
     /// If the `FailedTransferPolicy` is set to [`FailedTransferPolicy::Continue`], the
-<<<<<<< HEAD
-    /// [`DownloadObjectsOutput`] will include a detailed breakdown, such as the number of
-=======
     /// [`DownloadObjectsOutput`] will include a detailed breakdown, including the number of
->>>>>>> a1235c0e
     /// successful downloads and the number of failed ones.
     ///
     // TODO(aws-sdk-rust#1159) - Consider if we want to return other all errors encountered during cancellation.
@@ -69,11 +65,7 @@
     pub async fn abort(&mut self) -> Result<(), crate::error::Error> {
         if self.ctx.state.input.failure_policy() == &FailedTransferPolicy::Abort {
             if self.ctx.state.cancel_tx.send(true).is_err() {
-<<<<<<< HEAD
-                tracing::warn!(
-=======
                 tracing::debug!(
->>>>>>> a1235c0e
                     "all receiver ends have been dropped, unable to send a cancellation signal"
                 );
             }
