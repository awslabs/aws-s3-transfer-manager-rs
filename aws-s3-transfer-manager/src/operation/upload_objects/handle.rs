/*
 * Copyright Amazon.com, Inc. or its affiliates. All Rights Reserved.
 * SPDX-License-Identifier: Apache-2.0
 */

use std::sync::atomic::Ordering;

use super::{UploadObjectsContext, UploadObjectsOutput};
use tokio::task;

/// Handle for `UploadObjects` operation
#[derive(Debug)]
#[non_exhaustive]
pub struct UploadObjectsHandle {
    /// All child tasks spawned for this download
    pub(crate) tasks: task::JoinSet<Result<(), crate::error::Error>>,
    /// The context used to drive an upload to completion
    pub(crate) ctx: UploadObjectsContext,
}

impl UploadObjectsHandle {
    /// Consume the handle and wait for the upload to complete
<<<<<<< HEAD
    pub async fn join(mut self) -> Result<UploadObjectsOutput, crate::error::Error> {
        while let Some(join_result) = self.tasks.join_next().await {
            join_result??;
        }

        let failed_uploads = self.ctx.state.failed_uploads.lock().unwrap().take();
        let successful_uploads = self.ctx.state.successful_uploads.load(Ordering::SeqCst);
        let total_bytes_transferred = self
            .ctx
            .state
            .total_bytes_transferred
            .load(Ordering::SeqCst);

        let output = UploadObjectsOutput::builder()
            .objects_uploaded(successful_uploads)
            .set_failed_transfers(failed_uploads)
            .total_bytes_transferred(total_bytes_transferred)
            .build();

        Ok(output)
=======
    #[tracing::instrument(skip_all, level = "debug", name = "join-upload-objects-")]
    pub async fn join(self) -> Result<UploadObjectsOutput, UploadObjectsError> {
        unimplemented!()
>>>>>>> 790ead47
    }
}<|MERGE_RESOLUTION|>--- conflicted
+++ resolved
@@ -20,7 +20,7 @@
 
 impl UploadObjectsHandle {
     /// Consume the handle and wait for the upload to complete
-<<<<<<< HEAD
+    #[tracing::instrument(skip_all, level = "debug", name = "join-upload-objects-")]
     pub async fn join(mut self) -> Result<UploadObjectsOutput, crate::error::Error> {
         while let Some(join_result) = self.tasks.join_next().await {
             join_result??;
@@ -41,10 +41,5 @@
             .build();
 
         Ok(output)
-=======
-    #[tracing::instrument(skip_all, level = "debug", name = "join-upload-objects-")]
-    pub async fn join(self) -> Result<UploadObjectsOutput, UploadObjectsError> {
-        unimplemented!()
->>>>>>> 790ead47
     }
 }