--- conflicted
+++ resolved
@@ -23,11 +23,7 @@
 path-clean = "1.0.1"
 pin-project-lite = "0.2.14"
 tokio = { version = "1.38.0", features = ["rt-multi-thread", "io-util", "sync", "fs", "macros"] }
-<<<<<<< HEAD
 tower = { version = "0.5.1", features = ["limit", "util", "hedge", "buffer"] }
-=======
-tower = { version = "0.5.0", features = ["limit", "retry", "util"] }
->>>>>>> bce02d2e
 tracing = "0.1"
 
 [dev-dependencies]
