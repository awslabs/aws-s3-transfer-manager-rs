/*
 * Copyright Amazon.com, Inc. or its affiliates. All Rights Reserved.
 * SPDX-License-Identifier: Apache-2.0
 */

use aws_config::Region;
use aws_s3_transfer_manager::{
    error::BoxError,
    metrics::unit::ByteUnit,
<<<<<<< HEAD
    types::{ConcurrencySetting, PartSize},
=======
    operation::download::DownloadHandle,
    types::{ConcurrencyMode, PartSize},
>>>>>>> e6045711
};
use pin_project_lite::pin_project;
use std::{
    cmp,
    iter::{self, repeat_with},
    task::Poll,
};

use aws_smithy_runtime::client::http::test_util::{ReplayEvent, StaticReplayClient};
use aws_smithy_types::body::SdkBody;
use bytes::{BufMut, Bytes, BytesMut};
use test_common::drain;

// NOTE: these tests are somewhat brittle as they assume particular paths through the codebase.
// As an example we generally assume object discovery goes through `GetObject` with a ranged get
// for the first part.

fn rand_data(size: usize) -> Bytes {
    iter::repeat_with(fastrand::alphanumeric)
        .take(size)
        .map(|x| x as u8)
        .collect::<Vec<_>>()
        .into()
}

/// create a dummy placeholder request for StaticReplayClient. This is used when we don't
/// want to use `assert_requests()` and make our own assertions about the actually captured
/// requests. Useful when you don't want to mock up the entire http request that is expected.
fn dummy_expected_request() -> http_02x::Request<SdkBody> {
    http_02x::Request::builder()
        .uri("https://not-used")
        .body(SdkBody::from(&b""[..]))
        .unwrap()
}

/// Create a static replay client (http connector) for an object of the given size.
///
/// Assumptions:
///     1. Expected requests are not created. A dummy placeholder is used. Callers need to make
///        assertions directly on the captured requests.
///     2. Object discovery goes through ranged get which will fetch the first part.
///     3. Concurrency of 1 is used since responses for a static replay client are just returned in
///        the order given.
fn simple_object_connector(data: &Bytes, part_size: usize) -> StaticReplayClient {
    let events = data
        .chunks(part_size)
        .enumerate()
        .map(|(idx, chunk)| {
            let start = idx * part_size;
            let end = std::cmp::min(start + part_size, data.len()) - 1;
            ReplayEvent::new(
                // NOTE: Rather than try to recreate all the expected requests we just put in placeholders and
                // make our own assertions against the captured requests.
                dummy_expected_request(),
                http_02x::Response::builder()
                    .status(200)
                    .header("Content-Length", format!("{}", end - start + 1))
                    .header(
                        "Content-Range",
                        format!("bytes {start}-{end}/{}", data.len()),
                    )
                    .header("ETag", "my-etag")
                    .body(SdkBody::from(chunk))
                    .unwrap(),
            )
        })
        .collect();

    StaticReplayClient::new(events)
}

fn simple_test_tm(
    data: &Bytes,
    part_size: usize,
) -> (aws_s3_transfer_manager::Client, StaticReplayClient) {
    let http_client = simple_object_connector(data, part_size);
    let tm = test_tm(http_client.clone(), part_size);
    (tm, http_client)
}

fn test_tm(http_client: StaticReplayClient, part_size: usize) -> aws_s3_transfer_manager::Client {
    let s3_client = aws_sdk_s3::Client::from_conf(
        aws_sdk_s3::config::Config::builder()
            .http_client(http_client)
            .region(Region::from_static("us-west-2"))
            .with_test_defaults()
            .build(),
    );

    let config = aws_s3_transfer_manager::Config::builder()
        .client(s3_client)
        .part_size(PartSize::Target(part_size as u64))
        .concurrency(ConcurrencyMode::Explicit(1))
        .build();

    aws_s3_transfer_manager::Client::new(config)
}

/// Test the object ranges are expected and we get all the data
#[tokio::test]
async fn test_download_ranges() {
    let data = rand_data(12 * ByteUnit::Mebibyte.as_bytes_usize());
    let part_size = 5 * ByteUnit::Mebibyte.as_bytes_usize();

    let (tm, http_client) = simple_test_tm(&data, part_size);

    let mut handle = tm
        .download()
        .bucket("test-bucket")
        .key("test-object")
        .initiate()
        .unwrap();

    let body = drain(&mut handle).await.unwrap();

    assert_eq!(data.len(), body.len());
    let requests = http_client.actual_requests().collect::<Vec<_>>();
    assert_eq!(3, requests.len());

    assert_eq!(requests[0].headers().get("Range"), Some("bytes=0-5242879"));
    assert_eq!(
        requests[1].headers().get("Range"),
        Some("bytes=5242880-10485759")
    );
    assert_eq!(
        requests[2].headers().get("Range"),
        Some("bytes=10485760-12582911")
    );
}

/// Test body not consumed which should not prevent the handle from being dropped
#[tokio::test]
async fn test_body_not_consumed() {
    let data = rand_data(12 * ByteUnit::Mebibyte.as_bytes_usize());
    let part_size = 5 * ByteUnit::Mebibyte.as_bytes_usize();

    let (tm, _) = simple_test_tm(&data, part_size);

    let mut handle = tm
        .download()
        .bucket("test-bucket")
        .key("test-object")
        .initiate()
        .unwrap();

    let _ = handle.body_mut().next().await;
}

#[tokio::test(flavor = "multi_thread", worker_threads = 2)]
async fn test_abort_download() {
    let data = rand_data(25 * ByteUnit::Mebibyte.as_bytes_usize());
    let part_size = ByteUnit::Mebibyte.as_bytes_usize();

    let (tm, http_client) = simple_test_tm(&data, part_size);

    let handle = tm
        .download()
        .bucket("test-bucket")
        .key("test-object")
        .initiate()
        .unwrap();
    let _ = handle.object_meta().await;
    handle.abort().await;
    let requests = http_client.actual_requests().collect::<Vec<_>>();
    assert!(requests.len() < data.len() / part_size);
}

pin_project! {
    #[derive(Debug)]
    struct FailingBody {
        data: Bytes,
        fail_after_byte: usize,
        frame_size: usize,
        idx: usize,
    }
}

impl FailingBody {
    fn new(data: Bytes, fail_after: usize, frame_size: usize) -> Self {
        Self {
            data,
            fail_after_byte: fail_after,
            frame_size,
            idx: 0,
        }
    }
}

impl http_body_1x::Body for FailingBody {
    type Data = Bytes;
    type Error = BoxError;

    fn poll_frame(
        self: std::pin::Pin<&mut Self>,
        _cx: &mut std::task::Context<'_>,
    ) -> std::task::Poll<Option<Result<http_body_1x::Frame<Self::Data>, Self::Error>>> {
        let this = self.project();
        let result = if this.idx >= this.fail_after_byte {
            // fail forevermore
            Err(BoxError::from("simulated body read failure"))
        } else {
            let end = cmp::min(*this.fail_after_byte, *this.idx + *this.frame_size - 1);
            let data = this.data.slice(*this.idx..end);
            *this.idx = end + 1;
            let frame = http_body_1x::Frame::data(data);
            Ok(frame)
        };

        Poll::Ready(Some(result))
    }
}

/// Test chunk/part failure is retried
#[tokio::test]
async fn test_retry_failed_chunk() {
    let data = rand_data(12 * ByteUnit::Mebibyte.as_bytes_usize());
    let part_size = 8 * ByteUnit::Mebibyte.as_bytes_usize();
    let frame_size = 16 * ByteUnit::Kibibyte.as_bytes_usize();
    let fail_after_byte = frame_size * 4;

    let http_client = StaticReplayClient::new(vec![
        ReplayEvent::new(
            dummy_expected_request(),
            http_02x::Response::builder()
                .status(200)
                .header("Content-Length", format!("{}", part_size))
                .header(
                    "Content-Range",
                    format!("bytes 0-{}/{}", part_size - 1, data.len()),
                )
                .body(SdkBody::from(data.slice(0..part_size)))
                .unwrap(),
        ),
        // fail the second chunk after reading some of it
        ReplayEvent::new(
            dummy_expected_request(),
            http_02x::Response::builder()
                .status(200)
                .header("Content-Length", format!("{}", data.len() - part_size))
                .header(
                    "Content-Range",
                    format!("bytes {}-{}/{}", part_size, data.len(), data.len()),
                )
                .body(SdkBody::from_body_1_x(FailingBody::new(
                    data.slice(part_size..),
                    fail_after_byte,
                    frame_size,
                )))
                .unwrap(),
        ),
        // request for second chunk should be retried
        ReplayEvent::new(
            dummy_expected_request(),
            http_02x::Response::builder()
                .status(200)
                .header("Content-Length", format!("{}", data.len() - part_size))
                .header(
                    "Content-Range",
                    format!("bytes {}-{}/{}", part_size, data.len(), data.len()),
                )
                .body(SdkBody::from(data.slice(part_size..)))
                .unwrap(),
        ),
    ]);

    let tm = test_tm(http_client.clone(), part_size);

    let mut handle = tm
        .download()
        .bucket("test-bucket")
        .key("test-object")
        .initiate()
        .unwrap();

    let body = drain(&mut handle).await.unwrap();

    assert_eq!(data.len(), body.len());
    let requests = http_client.actual_requests().collect::<Vec<_>>();
    assert_eq!(3, requests.len());
}

const ERROR_RESPONSE: &str = r#"<?xml version="1.0" encoding="UTF-8"?>
        <Error>
            <Code>ExpiredToken</Code>
            <Message>The provided token has expired</Message>
            <RequestId>K2H6N7ZGQT6WHCEG</RequestId>
            <HostId>WWoZlnK4pTjKCYn6eNV7GgOurabfqLkjbSyqTvDMGBaI9uwzyNhSaDhOCPs8paFGye7S6b/AB3A=</HostId>
        </Error>
"#;

/// Test non retryable SdkError
#[tokio::test]
async fn test_non_retryable_error() {
    let data = rand_data(20 * ByteUnit::Mebibyte.as_bytes_usize());
    let part_size = 8 * ByteUnit::Mebibyte.as_bytes_usize();

    let http_client = StaticReplayClient::new(vec![
        ReplayEvent::new(
            dummy_expected_request(),
            http_02x::Response::builder()
                .status(200)
                .header("Content-Length", format!("{}", part_size))
                .header(
                    "Content-Range",
                    format!("bytes 0-{}/{}", part_size - 1, data.len()),
                )
                .body(SdkBody::from(data.slice(0..part_size)))
                .unwrap(),
        ),
        // fail chunk with non-retryable error
        ReplayEvent::new(
            dummy_expected_request(),
            http_02x::Response::builder()
                .status(400)
                .body(SdkBody::from(ERROR_RESPONSE))
                .unwrap(),
        ),
    ]);

    let tm = test_tm(http_client.clone(), part_size);

    let mut handle = tm
        .download()
        .bucket("test-bucket")
        .key("test-object")
        .initiate()
        .unwrap();

    let _ = drain(&mut handle).await.unwrap_err();

    let requests = http_client.actual_requests().collect::<Vec<_>>();
    assert_eq!(2, requests.len());
}

/// Test max attempts exhausted reading a stream
#[tokio::test]
async fn test_retry_max_attempts() {
    let data = rand_data(12 * ByteUnit::Mebibyte.as_bytes_usize());
    let part_size = 8 * ByteUnit::Mebibyte.as_bytes_usize();
    let frame_size = 16 * 1024;
    let fail_after_byte = frame_size * 4;

    let mut failures = repeat_with(|| {
        ReplayEvent::new(
            dummy_expected_request(),
            http_02x::Response::builder()
                .status(200)
                .header("Content-Length", format!("{}", part_size))
                .header(
                    "Content-Range",
                    format!("bytes {}-{}/{}", part_size, data.len(), data.len()),
                )
                .body(SdkBody::from_body_1_x(FailingBody::new(
                    data.slice(part_size..),
                    fail_after_byte,
                    frame_size,
                )))
                .unwrap(),
        )
    })
    .take(3)
    .collect::<Vec<_>>();

    let mut events = vec![ReplayEvent::new(
        dummy_expected_request(),
        http_02x::Response::builder()
            .status(200)
            .header("Content-Length", format!("{}", part_size))
            .header(
                "Content-Range",
                format!("bytes 0-{}/{}", part_size - 1, data.len()),
            )
            .body(SdkBody::from(data.slice(0..part_size)))
            .unwrap(),
    )];

    events.append(&mut failures);

    let http_client = StaticReplayClient::new(events);
    let tm = test_tm(http_client.clone(), part_size);

    let mut handle = tm
        .download()
        .bucket("test-bucket")
        .key("test-object")
        .initiate()
        .unwrap();

    let _ = drain(&mut handle).await.unwrap_err();
    let requests = http_client.actual_requests().collect::<Vec<_>>();
    assert_eq!(4, requests.len());
}

/// Test the if_match header was added correctly based on the response from server.
#[tokio::test]
async fn test_download_if_match() {
    let data = rand_data(12 * ByteUnit::Mebibyte.as_bytes_usize());
    let part_size = 5 * ByteUnit::Mebibyte.as_bytes_usize();

    let (tm, http_client) = simple_test_tm(&data, part_size);

    let mut handle = tm
        .download()
        .bucket("test-bucket")
        .key("test-object")
        .initiate()
        .unwrap();

    let _ = drain(&mut handle).await.unwrap();

    let requests = http_client.actual_requests().collect::<Vec<_>>();
    assert_eq!(3, requests.len());

    // The first request is to discover the object meta data and should not have any if-match
    assert_eq!(requests[0].headers().get("If-Match"), None);
    // All the following requests should have the if-match header
    assert_eq!(requests[1].headers().get("If-Match"), Some("my-etag"));
    assert_eq!(requests[2].headers().get("If-Match"), Some("my-etag"));
}

const OBJECT_MODIFIED_RESPONSE: &str = r#"<?xml version="1.0" encoding="UTF-8"?>
    <Error>
        <Code>PreconditionFailed</Code>
        <Message>At least one of the pre-conditions you specified did not hold</Message>
        <Condition>If-Match</Condition>
    </Error>
"#;

/// Test that if the object modified during download.
#[tokio::test]
async fn test_download_object_modified() {
    let data = rand_data(12 * ByteUnit::Mebibyte.as_bytes_usize());
    let part_size = 5 * ByteUnit::Mebibyte.as_bytes_usize();

    // Create a static replay client (http connector) to mock the S3 response when object modified during download.
    //
    // Assumptions:
    //     1. First request for discovery, succeed with etag
    //     2. Followed requests fail to mock the object changed during download.
    let events = data
        .chunks(part_size)
        .enumerate()
        .map(|(idx, chunk)| {
            let start = idx * part_size;
            let end = std::cmp::min(start + part_size, data.len()) - 1;
            let mut response = http_02x::Response::builder()
                .status(206)
                .header("Content-Length", format!("{}", end - start + 1))
                .header(
                    "Content-Range",
                    format!("bytes {start}-{end}/{}", data.len()),
                )
                .header("ETag", "my-etag")
                .body(SdkBody::from(chunk))
                .unwrap();
            if idx > 0 {
                response = http_02x::Response::builder()
                    .status(412)
                    .header("Date", "Thu, 12 Jan 2023 00:04:21 GMT")
                    .body(SdkBody::from(OBJECT_MODIFIED_RESPONSE))
                    .unwrap();
            }
            ReplayEvent::new(
                // NOTE: Rather than try to recreate all the expected requests we just put in placeholders and
                // make our own assertions against the captured requests.
                dummy_expected_request(),
                response,
            )
        })
        .collect();

    let http_client = StaticReplayClient::new(events);
    let tm = test_tm(http_client.clone(), part_size);

    let mut handle = tm
        .download()
        .bucket("test-bucket")
        .key("test-object")
        .initiate()
        .unwrap();

    let error = drain(&mut handle).await.unwrap_err();
    assert!(format!("{:?}", error).contains("PreconditionFailed"));
}<|MERGE_RESOLUTION|>--- conflicted
+++ resolved
@@ -7,12 +7,8 @@
 use aws_s3_transfer_manager::{
     error::BoxError,
     metrics::unit::ByteUnit,
-<<<<<<< HEAD
-    types::{ConcurrencySetting, PartSize},
-=======
     operation::download::DownloadHandle,
     types::{ConcurrencyMode, PartSize},
->>>>>>> e6045711
 };
 use pin_project_lite::pin_project;
 use std::{
