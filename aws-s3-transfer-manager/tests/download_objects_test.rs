--- conflicted
+++ resolved
@@ -13,11 +13,7 @@
     },
     primitives::ByteStream,
 };
-<<<<<<< HEAD
-use aws_smithy_mocks_experimental::{mock, mock_client, Rule, RuleMode};
-=======
 use aws_smithy_mocks_experimental::{mock, Rule, RuleMode};
->>>>>>> a1235c0e
 use aws_smithy_runtime::test_util::capture_test_logs::capture_test_logs;
 use aws_smithy_runtime_api::{
     client::orchestrator::HttpResponse,
@@ -25,10 +21,7 @@
 };
 use bytes::Bytes;
 use std::{error::Error as _, io, iter, path::Path, sync::Arc};
-<<<<<<< HEAD
-=======
 use test_common::mock_client_with_stubbed_http_client;
->>>>>>> a1235c0e
 use tokio::sync::watch;
 use walkdir::WalkDir;
 
@@ -465,15 +458,11 @@
         .key_with_size("key3", 7)
         .build();
 
-<<<<<<< HEAD
-    let client = mock_client!(aws_sdk_s3, RuleMode::MatchAny, bucket.rules().as_slice());
-=======
-    let client = mock_client_with_stubbed_http_client!(
-        aws_sdk_s3,
-        RuleMode::MatchAny,
-        bucket.rules().as_slice()
-    );
->>>>>>> a1235c0e
+    let client = mock_client_with_stubbed_http_client!(
+        aws_sdk_s3,
+        RuleMode::MatchAny,
+        bucket.rules().as_slice()
+    );
 
     let config = aws_s3_transfer_manager::Config::builder()
         .client(client)
@@ -507,12 +496,8 @@
 
     let mut rules = bucket.get_object_rules();
     rules.push(mock!(aws_sdk_s3::Client::list_objects_v2).then_http_response(error_http_resp));
-<<<<<<< HEAD
-    let client = mock_client!(aws_sdk_s3, RuleMode::MatchAny, rules.as_slice());
-=======
     let client =
         mock_client_with_stubbed_http_client!(aws_sdk_s3, RuleMode::MatchAny, rules.as_slice());
->>>>>>> a1235c0e
 
     let config = aws_s3_transfer_manager::Config::builder()
         .client(client)
@@ -558,15 +543,11 @@
         .key_with_size("key3", 7)
         .build();
 
-<<<<<<< HEAD
-    let client = mock_client!(aws_sdk_s3, RuleMode::MatchAny, bucket.rules().as_slice());
-=======
-    let client = mock_client_with_stubbed_http_client!(
-        aws_sdk_s3,
-        RuleMode::MatchAny,
-        bucket.rules().as_slice()
-    );
->>>>>>> a1235c0e
+    let client = mock_client_with_stubbed_http_client!(
+        aws_sdk_s3,
+        RuleMode::MatchAny,
+        bucket.rules().as_slice()
+    );
 
     let config = aws_s3_transfer_manager::Config::builder()
         .client(client)
@@ -608,11 +589,7 @@
         move || GetObjectOutput::builder().build()
     });
 
-<<<<<<< HEAD
-    let s3_client = mock_client!(
-=======
     let s3_client = mock_client_with_stubbed_http_client!(
->>>>>>> a1235c0e
         aws_sdk_s3,
         RuleMode::MatchAny,
         vec![rule, bucket.list_objects_rule()].as_slice()
